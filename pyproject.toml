--- conflicted
+++ resolved
@@ -78,13 +78,8 @@
     "mypy==1.19.1",
     "pydocstyle==6.1.1",
     "flake8==7.3.0",
-<<<<<<< HEAD
     "pylint==4.0.4",
-    "black==25.9.0",
-=======
-    "pylint==4.0.2",
     "black==25.12.0",
->>>>>>> 7634e83e
 ]
 strict = [
     "spglib==2.6.0",
