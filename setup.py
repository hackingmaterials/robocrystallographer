--- conflicted
+++ resolved
@@ -69,13 +69,8 @@
         "lint": [
             "coverage==7.8.0",
             "codacy-coverage==1.3.11",
-<<<<<<< HEAD
-            "pycodestyle==2.13.0",
+            "pycodestyle==2.14.0",
             "mypy==1.18.2",
-=======
-            "pycodestyle==2.14.0",
-            "mypy==1.15.0",
->>>>>>> 07fab690
             "pydocstyle==6.1.1",
             "flake8==7.1.1",
             "pylint==3.3.7",
